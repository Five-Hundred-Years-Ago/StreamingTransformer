--- conflicted
+++ resolved
@@ -15,11 +15,8 @@
 import numpy as np
 
 from espnet.nets.tts_interface import TTSInterface
-<<<<<<< HEAD
 from espnet.utils.cli_utils import strtobool
-=======
 from espnet.utils.training.batchfy import BATCH_COUNT_CHOICES
->>>>>>> 957afe35
 
 
 def main(cmd_args):
@@ -71,16 +68,6 @@
                         help="How many epochs to use sortagrad for. 0 = deactivated, -1 = all epochs")
     parser.add_argument('--batch-sort-key', default='shuffle', type=str,
                         choices=['shuffle', 'output', 'input'], nargs='?',
-<<<<<<< HEAD
-                        help='Batch sorting key')
-    parser.add_argument('--batch-size', '-b', default=32, type=int,
-                        help='Batch size')
-    parser.add_argument('--maxlen-in', default=100, type=int, metavar='ML',
-                        help='Batch size is reduced if the input sequence length > ML')
-    parser.add_argument('--maxlen-out', default=200, type=int, metavar='ML',
-                        help='Batch size is reduced if the output sequence length > ML')
-    parser.add_argument('--n-iter-processes', default=0, type=int,
-=======
                         help='Batch sorting key. "shuffle" only work with --batch-count "seq".')
     parser.add_argument('--batch-count', default='auto', choices=BATCH_COUNT_CHOICES,
                         help='How to count batch_size. The default (auto) will find how to count by args.')
@@ -99,7 +86,6 @@
     parser.add_argument('--maxlen-out', '--batch-seq-maxlen-out', default=200, type=int, metavar='ML',
                         help='When --batch-count=seq, batch size is reduced if the output sequence length > ML')
     parser.add_argument('--n_iter_processes', default=0, type=int,
->>>>>>> 957afe35
                         help='Number of processes of iterator')
     parser.add_argument('--preprocess-conf', type=str, default=None,
                         help='The configuration file for the pre-processing')
